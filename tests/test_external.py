--- conflicted
+++ resolved
@@ -16,17 +16,10 @@
         else:
             home = self.disco_settings['DISCO_HOME']
             check_call(['gcc', '-g', '-O3', '-static', '-Wall',
-<<<<<<< HEAD
                         '-I', path.join(home, 'ext'),
                         '-o', path.join(home, 'tests', 'test_external'),
                         path.join(home, 'ext', 'disco.c'),
                         path.join(home, 'tests', 'test_external.c'),
-=======
-                        '-I', 'ext/',
-                        '-o', 'tests/test_external',
-                        'ext/disco.c',
-                        'tests/test_external.c',
->>>>>>> 116a39df
                         '-l', 'Judy'],
                        stderr=STDOUT)
             self.map = external([path.join(home, 'tests', 'test_external')])

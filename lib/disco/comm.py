--- conflicted
+++ resolved
@@ -1,8 +1,4 @@
-<<<<<<< HEAD
-import httplib, os, time, struct, base64
-=======
-import httplib, os, random, struct, time, socket
->>>>>>> 742e8149
+import httplib, os, random, struct, time, socket, base64
 from cStringIO import StringIO
 
 from disco.error import CommError

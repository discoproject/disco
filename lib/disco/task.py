--- conflicted
+++ resolved
@@ -8,14 +8,8 @@
 from disco.ddfs import DDFS
 from disco.core import Disco, JobDict
 from disco.error import DiscoError, DataError
-<<<<<<< HEAD
-from disco.events import Message, OutputURL, TaskFailed
+from disco.events import Status, OutputURL, TaskFailed
 from disco.fileutils import AtomicFile, ensure_file, ensure_path, write_files
-=======
-from disco.events import Status, OutputURL, TaskFailed
-from disco.fileutils import AtomicFile
-from disco.fileutils import ensure_file, ensure_path, safe_update, write_files
->>>>>>> df24541d
 from disco.node import external, worker
 from disco.settings import DiscoSettings
 

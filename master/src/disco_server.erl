
-module(disco_server).
-behaviour(gen_server).

-export([start_link/0, stop/0, jobhome/1, debug_flags/1, format_time/1]).
-export([init/1, handle_call/3, handle_cast/2, handle_info/2,
    terminate/2, code_change/3]).

<<<<<<< HEAD
-include("disco.hrl").

-record(state, {workers, nodes, purged}).
=======
-include("task.hrl").
-record(dnode, {name :: nonempty_string(),
                node_mon :: pid(),
                blacklisted :: bool() | 'manual' | timer:timestamp(),
                slots :: non_neg_integer(),
                num_running :: non_neg_integer(),
                stats_ok :: non_neg_integer(),
                stats_failed :: non_neg_integer(),
                stats_crashed :: non_neg_integer()}).

-record(state, {workers :: gb_tree(),
                nodes :: gb_tree(),
                purged :: gb_tree()}).
>>>>>>> 8c867456

-define(PURGE_TIMEOUT, 86400000). % 24h

start_link() ->
    error_logger:info_report([{"DISCO SERVER STARTS"}]),
    case gen_server:start_link({local, disco_server},
            disco_server, [], debug_flags("disco_server")) of
        {ok, Server} ->
            case catch disco_config:get_config_table() of
                {ok, _Config} ->
                    {ok, Server};
                E ->
                    error_logger:warning_report({"Parsing config failed", E})
            end;
        {error, {already_started, Server}} ->
            {ok, Server}
    end.

stop() ->
    gen_server:call(disco_server, stop).

debug_flags(Server) ->
    case os:getenv("DISCO_DEBUG") of
        "trace" ->
            Root = disco:get_setting("DISCO_MASTER_ROOT"),
            [{debug, [{log_to_file,
                filename:join(Root, Server ++ "_trace.log")}]}];
        _ -> []
    end.

jobhome(JobName) when is_list(JobName) ->
    jobhome(list_to_binary(JobName));
jobhome(JobName) ->
    <<D0:8, _/binary>> = erlang:md5(JobName),
    [D1] = io_lib:format("~.16b", [D0]),
    Prefix = case D1 of [_] -> "0"; _ -> "" end,
    lists:flatten([Prefix, D1, "/", binary_to_list(JobName), "/"]).

format_time(T) ->
    MS = 1000,
    SEC = 1000 * MS,
    MIN = 60 * SEC,
    HOUR = 60 * MIN,
    D = timer:now_diff(now(), T),
    Ms = (D rem SEC) div MS,
    Sec = (D rem MIN) div SEC,
    Min = (D rem HOUR) div MIN,
    Hour = D div HOUR,
    lists:flatten(io_lib:format("~B:~2.10.0B:~2.10.0B.~3.10.0B",
        [Hour, Min, Sec, Ms])).

init(_Args) ->
    process_flag(trap_exit, true),
    {ok, _} = fair_scheduler:start_link(),
    {ok, #state{workers = gb_trees:empty(),
                nodes = gb_trees:empty(),
                purged = gb_trees:empty()}}.

update_nodes(Nodes) ->
    WhiteNodes = [{N#dnode.name, N#dnode.slots}
                  || #dnode{blacklisted = false} = N <- gb_trees:values(Nodes)],
    DDFSNodes = [{disco:node(N#dnode.name), not (N#dnode.blacklisted == false)}
                 || N <- gb_trees:values(Nodes)],
    gen_server:cast(ddfs_master, {update_nodes, DDFSNodes}),
    gen_server:cast(scheduler, {update_nodes, WhiteNodes}),
    gen_server:cast(self(), schedule_next).

monitor(Host) ->
    spawn_link(fun () -> node_mon:spawn_node(Host) end).

handle_cast({update_config_table, Config}, S) ->
    error_logger:info_report([{"Config table update"}]),
    DNodes = lists:foldl(fun ({Host, Slots}, DNodes) ->
                                 DNode = case gb_trees:lookup(Host, S#state.nodes) of
                                             none ->
                                                 #dnode{name = Host,
                                                        slots = Slots,
                                                        node_mon = monitor(Host)};
                                             {value, N} ->
                                                 N#dnode{slots = Slots}
                                         end,
                                 gb_trees:insert(Host, DNode, DNodes)
                         end, gb_trees:empty(), Config),

    lists:foreach(fun (DNode) ->
                          case gb_trees:lookup(DNode#dnode.name, DNodes) of
                              none ->
                                  unlink(DNode#dnode.node_mon),
                                  exit(DNode#dnode.node_mon, kill);
                              _ -> ok
                          end
                  end, gb_trees:values(S#state.nodes)),
    disco_proxy:update_nodes(gb_trees:keys(DNodes)),
    update_nodes(DNodes),
    {noreply, S#state{nodes = DNodes}};

handle_cast(schedule_next, #state{nodes = Nodes, workers = Workers} = S) ->

    {_, AvailableNodes} = lists:unzip(lists:keysort(1, [{Y, N} ||
        #dnode{slots = X, num_running = Y, name = N, blacklisted = false}
                <- gb_trees:values(Nodes), X > Y])),

    if AvailableNodes =/= [] ->
        case gen_server:call(scheduler, {next_task, AvailableNodes}) of
            {ok, {JobSchedPid, {Node, Task}}} ->
                M = gb_trees:get(Node, Nodes),
                WorkerPid = start_worker(Node, M#dnode.node_mon, Task),
                UWorkers = gb_trees:insert(
                    WorkerPid, {Node, Task}, Workers),
                gen_server:cast(JobSchedPid,
                    {task_started, Node, WorkerPid}),

                UNodes = gb_trees:update(Node,
                    M#dnode{num_running =
                        M#dnode.num_running + 1},
                             Nodes),
                handle_cast(schedule_next,
                    S#state{nodes = UNodes,
                        workers = UWorkers});
            nojobs ->
                {noreply, S}
        end;
    true -> {noreply, S}
    end;

handle_cast({purge_job, JobName}, #state{purged = Purged} = S) ->
    handle_call({clean_job, JobName}, none, S),
    ddfs:delete(ddfs_master, disco:oob_name(JobName)),
    Key = list_to_binary(JobName),
    NPurged =
        case gb_trees:is_defined(Key, Purged) of
            true ->
                Purged;
            false ->
                gb_trees:insert(Key, now(), Purged)
        end,
    {noreply, S#state{purged = NPurged}};

handle_cast({exit_worker, Pid, {Type, _} = Res}, S) ->
    V = gb_trees:lookup(Pid, S#state.workers),
    if V == none -> {noreply, S};
    true ->
        {_, {Node, Task}} = V,
        UWorkers = gb_trees:delete(Pid, S#state.workers),
        Task#task.from ! {Res, Task, Node},
        gen_server:cast(self(), schedule_next),
        update_stats(Node, gb_trees:lookup(Node, S#state.nodes),
            Type, S#state{workers = UWorkers})
    end.

update_stats(_Node, none, _ReplyType, S) -> {noreply, S};
update_stats(Node, {value, N}, ReplyType, S) ->
    M = N#dnode{num_running = N#dnode.num_running - 1},
    M0 = case ReplyType of
        job_ok ->
            M#dnode{stats_ok = M#dnode.stats_ok + 1};
        data_error ->
            M#dnode{stats_failed = M#dnode.stats_failed + 1};
        job_error ->
            M#dnode{stats_crashed = M#dnode.stats_crashed + 1};
        _ ->
            M#dnode{stats_crashed = M#dnode.stats_crashed + 1}
    end,
    {noreply, S#state{nodes = gb_trees:update(Node, M0, S#state.nodes)}}.

handle_call(dbg_get_state, _, S) ->
    {reply, S, S};

handle_call({new_job, JobName, JobCoord}, _, S) ->
    {reply, catch gen_server:call(scheduler,
        {new_job, JobName, JobCoord}), S};

handle_call({new_task, Task}, _, S) ->
    NodeStats =
        [case gb_trees:lookup(Node, S#state.nodes) of
            none -> {false, Input};
            {value, N} -> {N#dnode.num_running, Input}
         end || {_Url, Node} = Input <- Task#task.input],
    case catch gen_server:call(scheduler, {new_task, Task, NodeStats}) of
        ok ->
            gen_server:cast(self(), schedule_next),
            event_server:event(Task#task.jobname,
                "~s:~B added to waitlist",
                [Task#task.mode, Task#task.taskid], []),
            {reply, ok, S};
        Error ->
            error_logger:warning_report({"Scheduling task failed",
                Task, Error}),
            {reply, failed, S}
    end;

handle_call({get_active, all}, _From, #state{workers = Workers} = S) ->
    {reply, {ok, gb_trees:values(Workers)}, S};

handle_call({get_active, JobName}, _From, #state{workers = Workers} = S) ->
    Active = [{Host, Task} || {Host, #task{jobname = N} = Task}
                                  <- gb_trees:values(Workers), N == JobName],
    {reply, {ok, Active}, S};

handle_call({get_nodeinfo, all}, _From, #state{nodes = Nodes} = S) ->
    {reply, {ok, gb_trees:values(Nodes)}, S};

handle_call(get_purged, _, #state{purged = Purged} = S) ->
    Now = now(),
    NPurged = gb_trees:from_orddict(
        [{Job, TStamp} || {Job, TStamp} <- gb_trees:to_list(Purged),
            timer:now_diff(Now, TStamp) < ?PURGE_TIMEOUT * 1000]),
    {reply, {ok, gb_trees:keys(NPurged)}, S#state{purged = NPurged}};

handle_call(get_num_cores, _, #state{nodes = Nodes} = S) ->
    NumCores = lists:sum([N#dnode.slots || N <- gb_trees:values(Nodes)]),
    {reply, {ok, NumCores}, S};

handle_call({kill_job, JobName}, _From, S) ->
    event_server:event(JobName, "WARN: Job killed", [], []),
    % Make sure that scheduler don't accept new tasks from this job
    gen_server:cast(scheduler, {job_done, JobName}),
    {reply, ok, S};

handle_call({clean_job, JobName}, From, State) ->
    handle_call({kill_job, JobName}, From, State),
    gen_server:cast(event_server, {clean_job, JobName}),
    {reply, ok, State};

handle_call({blacklist, Node, Token}, _From, #state{nodes = Nodes} = S) ->
    {reply, ok, S#state{nodes =
        toggle_blacklist(Node, Nodes, true, Token)}};

handle_call({whitelist, Node, Token}, _From, #state{nodes = Nodes} = S) ->
    {reply, ok, S#state{nodes =
        toggle_blacklist(Node, Nodes, false, Token)}}.

process_exit(Pid, Msg, Code, S) ->
    process_exit1(gb_trees:lookup(Pid, S#state.workers), Pid, Msg, Code, S).

process_exit1(none, _, _, _, S) -> {noreply, S};
process_exit1({_, {Node, T}}, Pid, Msg, Code, S) ->
    P = io_lib:fwrite("WARN: [~s:~B] ", [T#task.mode, T#task.taskid]),
    event_server:event(Node, T#task.jobname, lists:flatten(P, Msg), [],
            {task_failed, T#task.mode}),
    gen_server:cast(self(), {exit_worker, Pid, {data_error, Code}}),
    {noreply, S}.

handle_info({'EXIT', Pid, normal}, S) ->
    case gb_trees:lookup(Pid, S#state.workers) of
        none -> {noreply, S};
        _ -> error_logger:warning_report(
            {"Task failed to call exit_worker", Pid}),
             process_exit(Pid, "Died unexpectedly without a reason",
            "unexpected", S)
    end;

handle_info({'EXIT', Pid, {worker_dies, {Msg, Args}}}, S) ->
    process_exit(Pid, io_lib:fwrite(Msg, Args), "worker_dies", S);

handle_info({'EXIT', Pid, noconnection}, S) ->
    process_exit(Pid, "Connection lost to the node (network busy?)",
        "noconnection", S);

handle_info({'EXIT', Pid, Reason}, S) when Pid == self() ->
    error_logger:warning_report(["Disco server dies on error!", Reason]),
    {stop, stop_requested, S};

handle_info({'EXIT', Pid, Reason}, S) ->
    process_exit(Pid, io_lib:fwrite("Worked died unexpectedly: ~p",
        [Reason]), "unexpected", S).

toggle_blacklist(Node, Nodes, IsBlacklisted, Token) ->
    UpdatedNodes =
        case gb_trees:lookup(Node, Nodes) of
            % blacklist
            {value, M} when IsBlacklisted == true,
                    M#dnode.blacklisted =/= manual ->
                gb_trees:update(Node,
                    M#dnode{blacklisted = Token}, Nodes);
            % whitelist if token is valid
            {value, M} when Token == any;
                    Token == M#dnode.blacklisted ->
                error_logger:info_report({"Whitelisted", Node}),
                gb_trees:update(Node,
                    M#dnode{blacklisted = false}, Nodes);
            _ -> Nodes
        end,
    update_nodes(UpdatedNodes),
    UpdatedNodes.

start_worker(Node, NodeMon, T) ->
    event_server:event(T#task.jobname, "~s:~B assigned to ~s",
        [T#task.mode, T#task.taskid, Node], []),
    spawn_link(disco_worker, start_link_remote,
        [self(), whereis(event_server), Node, NodeMon, T]).

% callback stubs
terminate(Reason, _State) ->
    error_logger:warning_report({"Disco server dies", Reason}).

code_change(_OldVsn, State, _Extra) -> {ok, State}.
<|MERGE_RESOLUTION|>--- conflicted
+++ resolved
@@ -6,25 +6,11 @@
 -export([init/1, handle_call/3, handle_cast/2, handle_info/2,
     terminate/2, code_change/3]).
 
-<<<<<<< HEAD
 -include("disco.hrl").
-
--record(state, {workers, nodes, purged}).
-=======
--include("task.hrl").
--record(dnode, {name :: nonempty_string(),
-                node_mon :: pid(),
-                blacklisted :: bool() | 'manual' | timer:timestamp(),
-                slots :: non_neg_integer(),
-                num_running :: non_neg_integer(),
-                stats_ok :: non_neg_integer(),
-                stats_failed :: non_neg_integer(),
-                stats_crashed :: non_neg_integer()}).
 
 -record(state, {workers :: gb_tree(),
                 nodes :: gb_tree(),
                 purged :: gb_tree()}).
->>>>>>> 8c867456
 
 -define(PURGE_TIMEOUT, 86400000). % 24h
 

--- conflicted
+++ resolved
@@ -24,6 +24,7 @@
                 {P, ok, JobName} -> {ok, JobName};
                 {P, env_failed} -> throw("creating job directories failed "
                                          "(disk full?)");
+                {P, invalid_prefix} -> throw("invalid prefix");
                 {P, invalid_jobdesc} -> throw("invalid job description");
                 {P, timeout} -> throw(TMsg);
                 _ -> throw("job coordinator failed")
@@ -41,35 +42,19 @@
                         init_job_coordinator(Parent, Params, PostData)
         end.
 
-<<<<<<< HEAD
-init_job_coordinator(Parent, {Name, _} = Params, PostData) ->
-        EnvStatus = (catch prepare_environment(Name)),
-        case gen_server:call(event_server, {new_job, Name, self()}, 10000) of
-                eexist ->
-                        Parent ! {self(), eexist};
-                _ when EnvStatus =/= ok ->
-                        Parent ! {self(), env_failed};
-                ok ->
-                        save_params(Name, PostData),
-                        Parent ! {self(), ok},
-                        job_coordinator(Params);
-=======
-init_job_coordinator(Parent, {Prefix, _, _, _, _} = Params, PostData) ->
-%%         C = string:chr(Prefix, $/) + string:chr(Prefix, $.),
-%%         if
-%%                 C > 0 ->
-%%                         throw("Invalid name");
-%%                 true -> ok
-%%         end,
-
-        case gen_server:call(event_server, {new_job, Prefix, self()}, 10000) of
-                {ok, JobName} ->
-                        save_params(JobName, PostData),
-                        Parent ! {self(), ok, JobName},
-                        job_coordinator(JobName, Params);
->>>>>>> bbc31017
-                _ ->
-                        Parent ! {self(), timeout}
+init_job_coordinator(Parent, {Prefix, JobInfo}, PostData) ->
+        C = string:chr(Prefix, $/) + string:chr(Prefix, $.),
+        if C > 0 ->
+                Parent ! {self(), invalid_prefix};
+        true ->
+                case gen_server:call(event_server, {new_job, Prefix, self()}, 10000) of
+                        {ok, JobName} ->
+                                save_params(JobName, PostData),
+                                Parent ! {self(), ok, JobName},
+                                job_coordinator(JobName, JobInfo);
+                        _ ->
+                                Parent ! {self(), timeout}
+                end
         end.
 
 save_params(Name, PostData) ->
@@ -91,7 +76,6 @@
                                 Y -> [list_to_binary(X) || X <- Y]
                         end
         end, string:tokens(binary_to_list(InputStr), " ")),
-<<<<<<< HEAD
         
         {value, {_, MaxCStr}} = lists:keysearch(<<"sched_max_cores">>, 1, Msg),
         MaxCores = list_to_integer(binary_to_list(MaxCStr)),
@@ -99,7 +83,7 @@
         {value, {_, NRedStr}} = lists:keysearch(<<"nr_reduces">>, 1, Msg),
         NumRed = list_to_integer(binary_to_list(NRedStr)),
         
-        {Name, #jobinfo{
+        {Prefix, #jobinfo{
                 nr_reduce = NumRed,
                 inputs = Inputs,
                 max_cores = MaxCores,
@@ -108,19 +92,6 @@
                 force_local = field_exists(Msg, <<"sched_force_local">>),
                 force_remote = field_exists(Msg, <<"sched_force_remote">>)
         }}.
-=======
-
-        {value, {_, NMapsStr}} = lists:keysearch(<<"nr_maps">>, 1, Msg),
-        NMap = list_to_integer(binary_to_list(NMapsStr)),
-
-        {value, {_, NRedStr}} = lists:keysearch(<<"nr_reduces">>, 1, Msg),
-        NRed = list_to_integer(binary_to_list(NRedStr)),
-
-        case lists:keysearch(<<"reduce">>, 1, Msg) of
-                false -> {Prefix, Inputs, NMap, NRed, false};
-                _Else -> {Prefix, Inputs, NMap, NRed, true}
-        end.
->>>>>>> bbc31017
 
 gethostname() ->
         {ok, Hostname} = inet:gethostname(),
@@ -335,18 +306,9 @@
         move_to_resultfs(Name, R, resultfs_enabled()),
         R.
 
-<<<<<<< HEAD
-        
-job_coordinator({Name, Job}) ->
+job_coordinator(Name, Job) ->
         Started = now(), 
         event_server:event(Name, "Starting job", [], {job_data, Job}),
-=======
-
-job_coordinator(Name, {_Prefix, Inputs, NMap, NRed, DoReduce}) ->
-        Started = now(),
-        event_server:event(Name, "Starting job", [],
-                {job_data, {NMap, NRed, DoReduce, Inputs}}),
->>>>>>> bbc31017
 
         case catch gen_server:call(disco_server, {new_job, Name, self()}) of 
                 ok -> ok;
@@ -368,7 +330,6 @@
 
         if Job#jobinfo.reduce ->
                 event_server:event(Name, "Starting reduce phase", [], {}),
-<<<<<<< HEAD
                 RedResults = run_task(reduce_input(
                                 Name, RedInputs, Job#jobinfo.nr_reduce),
                                 "reduce", Name,
@@ -377,13 +338,6 @@
                         %FIXME: Old code doesn't remove URLs correctly
                         ok;
                         %garbage_collect:remove_map_results(RedInputs);
-=======
-                RedResults = run_task(reduce_input(Name, RedInputs, NRed),
-                        "reduce", Name, NRed),
-
-                if NMap > 0 ->
-                        garbage_collect:remove_map_results(RedInputs);
->>>>>>> bbc31017
                 true -> ok
                 end,
 

--- conflicted
+++ resolved
@@ -52,21 +52,6 @@
                 msg(m, 'DAT', job_input)
                 raise
 
-<<<<<<< HEAD
-=======
-def load_conf():
-        port = root = master = None
-
-        port = (port and port.group(1)) or "8989"
-        root = (root and root.group(1)) or "/srv/disco/"
-        master = (master and master.group(1)) or port
-
-        return os.environ.get("DISCO_MASTER_PORT", master.strip()),\
-               os.environ.get("DISCO_PORT", port.strip()),\
-               os.environ.get("DISCO_ROOT", root.strip())
-
-
->>>>>>> bbc31017
 def jobname(addr):
         if addr.startswith("disco:") or addr.startswith("http:"):
                 return addr.strip("/").split("/")[-2]
